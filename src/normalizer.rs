--- conflicted
+++ resolved
@@ -33,15 +33,8 @@
                 results.push(CLINormalizerResult {
                     path: full_path.clone(),
                     language: "Unknown".to_string(),
-<<<<<<< HEAD
-                    chaos: 1.0,
-=======
-                    alphabets: vec![],
-                    has_sig_or_bom: false,
                     chaos: format!("{:.1}", 1.0),
                     coherence: format!("{:.1}", 0.0),
-                    unicode_path: None,
->>>>>>> e6fbe89a
                     is_preferred: true,
                     ..Default::default()
                 });
